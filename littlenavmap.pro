--- conflicted
+++ resolved
@@ -744,14 +744,4 @@
 # Deploy needs compiling before
 deploy.depends = all
 
-<<<<<<< HEAD
-TRANSLATIONS = littlenavmap_fr.ts \
-               littlenavmap_it.ts \
-               littlenavmap_nl.ts \
-               littlenavmap_de.ts \
-               littlenavmap_es.ts \
-               littlenavmap_pt_BR.ts \
-               littlenavmap_zh_CN.ts
-=======
 QMAKE_EXTRA_TARGETS += deploy copydata all
->>>>>>> 0a482ee7
