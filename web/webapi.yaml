openapi: 3.0.1
info:
  title: Little Navmap Web API
  description: ''
  version: 1.0.0
servers:
- url: http://localhost:8965/api
tags:
- name: Airport
  description: AirportActionsController
<<<<<<< HEAD
- name: Map
  description: MapActionsController
=======
- name: Sim
  description: SimActionsController
- name: UI
  description: UiActionsController
>>>>>>> da29c5e6
paths:
  /airport/info:
    get:
      tags:
      - Airport
      summary: Get airport information by ICAO code
      operationId: airportInfoAction
      parameters:
      - name: ident
        required: true
        in: query
        description: Airport ICAO code
        schema:
          type: string
          example: eddm
      responses:
        200:
          description: Airport information
          content: 
            application/json:
              schema: 
                $ref: '#/components/schemas/AirportInfoResponse'                 
        400:
          description: Airport not found
          content: 
            text/plain:
              schema: 
                type: string
                example: "Airport not found" 
<<<<<<< HEAD
  /map/image:
    get:
      tags:
      - Map
      summary: Get map image by lat/lon rectangle
      operationId: mapImageAction
      parameters:
      - name: toplat
        required: true
        in: query
        description: Top latitude
        schema:
          type: number
          example: 10
      - name: bottomlat
        required: true
        in: query
        description: Bottom latitude
        schema:
          type: number
          example: 15
      - name: leftlon
        required: true
        in: query
        description: Left longitude
        schema:
          type: number
          example: 40
      - name: rightlon
        required: true
        in: query
        description: Right longitude
        schema:
          type: number
          example: 45
      - name: width
        required: true
        in: query
        description: Width in pixels
        schema:
          type: number
          example: 256
      - name: height
        required: true
        in: query
        description: Height in pixels
        schema:
          type: number
          example: 256
      - name: quality
        required: true
        in: query
        description: Image quality
        schema:
          type: number
          example: 80
      - name: format
        required: true
        in: query
        description: Image format
        schema:
          type: string
          enum: [png, jpg]
      responses:
        200:
          description: Resulting map image
          content: 
             image/png:
              schema:
                type: string
                format: binary               
=======
  /sim/info:
    get:
      tags:
      - Sim
      summary: Get active simulation information
      operationId: simInfoAction
      responses:
        200:
          description: Simulation information
          content: 
            application/json:
              schema: 
                $ref: '#/components/schemas/SimInfoResponse'
  /ui/info:
    get:
      tags:
      - UI
      summary: Get UI information
      operationId: uiInfoAction
      responses:
        200:
          description: UI information
          content: 
            application/json:
              schema: 
                $ref: '#/components/schemas/UiInfoResponse'
>>>>>>> da29c5e6
components:
  schemas:
    Coordinates:
      type: object
      description: Common coordinates type
      properties:
        lat:
          type: number
        lon:
          type: number
    AirportInfoResponse:
      type: object
      properties:
        activeDateTime:
          description: The active LNM time
          example: "Fr Jul 9 19:54:59 2021 GMT"
          type: string
          format: date-time
        activeDateTimeSource:
          description: The active LNM time source
          example:
            - "simulator date"
            - "real date"
          type: string
        city:
          description: The airports city
          example: "München"
          type: string
        closed:
          description: airport closed
          type: boolean
        com: 
          description: The airports available COM frequencies
          type: object
          properties:
            ATIS:
              type: number
              description: Only set if available. (Format 000,000 MHz)
              example: "123450"
            Tower:
              type: number
              description: Only set if available. (Format 000,000 MHz)
              example: "123450"
            AWOS:
              type: number
              description: Only set if available. (Format 000,000 MHz)
              example: "123450"
            ASOS:
              type: number
              description: Only set if available. (Format 000,000 MHz)
              example: "123450"
            UNICOM:
              type: number
              description: Only set if available. (Format 000,000 MHz)
              example: "123450"
        country: 
          description: The airports country
          type: string
          example: ""
        elevation: 
          description: The airports elevation in feet
          type: number
          example: "1468"
        facilities:
          description: Array of airport facilities/features
          type: array 
          items:
            type: string
            example:
              - "Aprons"
              - "Taxiways"
              - "ILS"
              - "Avgas"
              - "Jetfuel"
        iata: 
          description: The airports IATA code
          type: string
          example: ""
        icao: 
          description: The airports ICAO code
          type: string
          example: ""
        ident: 
          description: The airports ident (ICAO)
          type: string
          example: "EDDM"
        longestRunwayHeading: 
          description: The airports longest runway heading
          type: string
          example: "81°M, 261°M"
        longestRunwayLength: 
          description: The airports longest runway length in metres
          type: number
          example: "13106"
        longestRunwaySurface: 
          description: The airports longest runway surface
          type: string
          example:  "CE"
        longestRunwayWidth: 
          description: The airports longest runway width in metres
          type: number
          example: "188"
        magneticDeclination: 
          description: The airports magnetic variation/declination (+/East, -/West)
          type: number
          example: "1.9"
        metar: 
          description: The airports METAR weather reports
          type: object
          properties:
            simulator: 
              description: Only set if available
              type: object
              properties:
                nearest: 
                  type: string
                  example: "EDDM 091920Z 35005KT 320V020 9999 -SHRA FEW015 SCT025CB 16/14 Q1022 RESHRA NOSIG"
                station: 
                  type: string
                  example: "EDDM 091920Z 35005KT 320V020 9999 -SHRA FEW015 SCT025CB 16/14 Q1022 RESHRA NOSIG"
            activesky: 
              description: Only set if available
              type: object
              properties:
                nearest: 
                  type: string
                  example: "EDDM 091920Z 35005KT 320V020 9999 -SHRA FEW015 SCT025CB 16/14 Q1022 RESHRA NOSIG"
                station: 
                  type: string
                  example: "EDDM 091920Z 35005KT 320V020 9999 -SHRA FEW015 SCT025CB 16/14 Q1022 RESHRA NOSIG"
            noaa: 
              description: Only set if available
              type: object
              properties:
                nearest: 
                  type: string
                  example: "EDDM 091920Z 35005KT 320V020 9999 -SHRA FEW015 SCT025CB 16/14 Q1022 RESHRA NOSIG"
                station: 
                  type: string
                  example: "EDDM 091920Z 35005KT 320V020 9999 -SHRA FEW015 SCT025CB 16/14 Q1022 RESHRA NOSIG"
            vatsim: 
              description: Only set if available
              type: object
              properties:
                nearest: 
                  type: string
                  example: "EDDM 091920Z 35005KT 320V020 9999 -SHRA FEW015 SCT025CB 16/14 Q1022 RESHRA NOSIG"
                station: 
                  type: string
                  example: "EDDM 091920Z 35005KT 320V020 9999 -SHRA FEW015 SCT025CB 16/14 Q1022 RESHRA NOSIG"
            ivao: 
              description: Only set if available
              type: object
              properties:
                nearest: 
                  type: string
                  example: "EDDM 091920Z 35005KT 320V020 9999 -SHRA FEW015 SCT025CB 16/14 Q1022 RESHRA NOSIG"
                station: 
                  type: string
                  example: "EDDM 091920Z 35005KT 320V020 9999 -SHRA FEW015 SCT025CB 16/14 Q1022 RESHRA NOSIG"
        name: 
          description: The airports name
          type: string
          example: "München"
        parking:
          description: The airports parking capacities
          type: object
          properties:
            gates:
              type: integer
              description: Only set if available
              format: int32
            jetWays: 
              type: integer
              description: Only set if available
              format: int32
            gaRamps: 
              type: integer
              description: Only set if available
              format: int32
            cargo: 
              type: integer
              description: Only set if available
              format: int32
            militaryCargo: 
              type: integer
              description: Only set if available
              format: int32
            militaryCombat: 
              type: integer
              description: Only set if available
              format: int32
            helipads: 
              type: integer
              description: Only set if available
              format: int32
        position: 
          description: The airports geographical position
          $ref: '#/components/schemas/Coordinates'
        rating: 
          description: The airports rating
          type: integer
          format: int32
        region: 
          description: The airports region
          type: string
          example: ""
        runways:
          description: Array of airport runway flags
          type: array
          items:
            type: string
            example: 
              - "Hard"
              - "Lighted"
        state: 
          description: The airports state/province
          type: string
          example: ""
        sunrise:
          description: The airports sunrise time
          type: string
          example: "02:40:40"
        sunset:
          description: The airports sunset time
          type: string
          example: "19:54:52"
        transitionAltitude:
          description: The airports transition altitude in feet
          type: number
          example: "5000"
    SimInfoResponse:
      type: object
      properties:
        active:
          type: boolean
        altitude_above_ground:
          description: "ft"
          type: number
          example: 1737.796875
        ground_altitude:
          description: "meters (?)"
          type: number
          example: 0.05364101380109787
        ground_speed:
          description: "kts"
          type: number
          example: 178.37759399414062
        heading:
          type: number
          example: 155.85145568847656
        indicated_altitude:
          description: "ft"
          type: number
          example: 1799.44482421875
        indicated_speed:
          description: "kts"
          type: number
          example: 173.4679718017578
        position:
          description: The user aircrafts geographical position
          $ref: '#/components/schemas/Coordinates'
        sea_level_pressure:
          description: "Mbar"
          type: number
          example: 1020
        simconnect_status:
          type: string
          example: "No error"
        true_airspeed:
          description: "kts"
          type: number
          example: 178.34288024902344
        vertical_speed:
          description: "fpm"
          type: number
          example: -4.088292598724365
    UiInfoResponse:
      type: object
      description: Common UI info
      properties:
        zoom_ui:
          description: the zoom value of the map inside LNM UI
          type: number
          example: 1803
        zoom_web:
          description: the zoom value of the map inside LNM Web UI
          type: number
          example: 1803
        distance_ui:
          description: the distance value of the map inside LNM UI in km
          type: number
          example: 6.814605113425086
        distance_web:
          description: the distance value of the map inside LNM Web UI in km
          type: number
          example: 6.814605113425086<|MERGE_RESOLUTION|>--- conflicted
+++ resolved
@@ -8,15 +8,12 @@
 tags:
 - name: Airport
   description: AirportActionsController
-<<<<<<< HEAD
 - name: Map
   description: MapActionsController
-=======
 - name: Sim
   description: SimActionsController
 - name: UI
   description: UiActionsController
->>>>>>> da29c5e6
 paths:
   /airport/info:
     get:
@@ -46,7 +43,6 @@
               schema: 
                 type: string
                 example: "Airport not found" 
-<<<<<<< HEAD
   /map/image:
     get:
       tags:
@@ -118,7 +114,6 @@
               schema:
                 type: string
                 format: binary               
-=======
   /sim/info:
     get:
       tags:
@@ -145,7 +140,6 @@
             application/json:
               schema: 
                 $ref: '#/components/schemas/UiInfoResponse'
->>>>>>> da29c5e6
 components:
   schemas:
     Coordinates:
