/*****************************************************************************
* Copyright 2015-2020 Alexander Barthel alex@littlenavmap.org
*
* This program is free software: you can redistribute it and/or modify
* it under the terms of the GNU General Public License as published by
* the Free Software Foundation, either version 3 of the License, or
* (at your option) any later version.
*
* This program is distributed in the hope that it will be useful,
* but WITHOUT ANY WARRANTY; without even the implied warranty of
* MERCHANTABILITY or FITNESS FOR A PARTICULAR PURPOSE.  See the
* GNU General Public License for more details.
*
* You should have received a copy of the GNU General Public License
* along with this program.  If not, see <http://www.gnu.org/licenses/>.
*****************************************************************************/

#include "actionscontrollerindex.h"
#include "airportactionscontroller.h"
<<<<<<< HEAD
#include "mapactionscontroller.h"
=======
#include "simactionscontroller.h"
#include "uiactionscontroller.h"
>>>>>>> da29c5e6

void ActionsControllerIndex::registerQMetaTypes()
{
    /* Available action controllers must be registered here */
    qRegisterMetaType<AirportActionsController*>();
<<<<<<< HEAD
    qRegisterMetaType<MapActionsController*>();
=======
    qRegisterMetaType<SimActionsController*>();
    qRegisterMetaType<UiActionsController*>();
>>>>>>> da29c5e6
}<|MERGE_RESOLUTION|>--- conflicted
+++ resolved
@@ -17,21 +17,15 @@
 
 #include "actionscontrollerindex.h"
 #include "airportactionscontroller.h"
-<<<<<<< HEAD
 #include "mapactionscontroller.h"
-=======
 #include "simactionscontroller.h"
 #include "uiactionscontroller.h"
->>>>>>> da29c5e6
 
 void ActionsControllerIndex::registerQMetaTypes()
 {
     /* Available action controllers must be registered here */
     qRegisterMetaType<AirportActionsController*>();
-<<<<<<< HEAD
     qRegisterMetaType<MapActionsController*>();
-=======
     qRegisterMetaType<SimActionsController*>();
     qRegisterMetaType<UiActionsController*>();
->>>>>>> da29c5e6
 }